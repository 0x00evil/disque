/*
 * Copyright (c) 2009-2012, Salvatore Sanfilippo <antirez at gmail dot com>
 * All rights reserved.
 *
 * Redistribution and use in source and binary forms, with or without
 * modification, are permitted provided that the following conditions are met:
 *
 *   * Redistributions of source code must retain the above copyright notice,
 *     this list of conditions and the following disclaimer.
 *   * Redistributions in binary form must reproduce the above copyright
 *     notice, this list of conditions and the following disclaimer in the
 *     documentation and/or other materials provided with the distribution.
 *   * Neither the name of Disque nor the names of its contributors may be used
 *     to endorse or promote products derived from this software without
 *     specific prior written permission.
 *
 * THIS SOFTWARE IS PROVIDED BY THE COPYRIGHT HOLDERS AND CONTRIBUTORS "AS IS"
 * AND ANY EXPRESS OR IMPLIED WARRANTIES, INCLUDING, BUT NOT LIMITED TO, THE
 * IMPLIED WARRANTIES OF MERCHANTABILITY AND FITNESS FOR A PARTICULAR PURPOSE
 * ARE DISCLAIMED. IN NO EVENT SHALL THE COPYRIGHT OWNER OR CONTRIBUTORS BE
 * LIABLE FOR ANY DIRECT, INDIRECT, INCIDENTAL, SPECIAL, EXEMPLARY, OR
 * CONSEQUENTIAL DAMAGES (INCLUDING, BUT NOT LIMITED TO, PROCUREMENT OF
 * SUBSTITUTE GOODS OR SERVICES; LOSS OF USE, DATA, OR PROFITS; OR BUSINESS
 * INTERRUPTION) HOWEVER CAUSED AND ON ANY THEORY OF LIABILITY, WHETHER IN
 * CONTRACT, STRICT LIABILITY, OR TORT (INCLUDING NEGLIGENCE OR OTHERWISE)
 * ARISING IN ANY WAY OUT OF THE USE OF THIS SOFTWARE, EVEN IF ADVISED OF THE
 * POSSIBILITY OF SUCH DAMAGE.
 */

#include "disque.h"
#include "cluster.h"
#include "slowlog.h"
#include "bio.h"

#include <time.h>
#include <signal.h>
#include <sys/wait.h>
#include <errno.h>
#include <assert.h>
#include <ctype.h>
#include <stdarg.h>
#include <arpa/inet.h>
#include <sys/stat.h>
#include <fcntl.h>
#include <sys/time.h>
#include <sys/resource.h>
#include <sys/uio.h>
#include <limits.h>
#include <float.h>
#include <math.h>
#include <sys/resource.h>
#include <sys/utsname.h>
#include <locale.h>

/* Our shared "common" objects */

struct sharedObjectsStruct shared;

/* Global vars that are actually used as constants. The following double
 * values are used for double on-disk serialization, and are initialized
 * at runtime to avoid strange compiler optimizations. */

double R_Zero, R_PosInf, R_NegInf, R_Nan;

/*================================= Globals ================================= */

/* Global vars */
struct disqueServer server; /* server global state */

/* Our command table.
 *
 * Every entry is composed of the following fields:
 *
 * name: a string representing the command name.
 * function: pointer to the C function implementing the command.
 * arity: number of arguments, it is possible to use -N to say >= N
 * sflags: command flags as string. See below for a table of flags.
 * flags: flags as bitmask. Computed by Disque using the 'sflags' field.
 * get_keys_proc: an optional function to get key arguments from a command.
 *                This is only used when the following three fields are not
 *                enough to specify what arguments are keys.
 * first_key_index: first argument that is a key
 * last_key_index: last argument that is a key
 * key_step: step to get all the keys from first to last argument. For instance
 *           in MSET the step is two since arguments are key,val,key,val,...
 * microseconds: microseconds of total execution time for this command.
 * calls: total number of calls of this command.
 *
 * The flags, microseconds and calls fields are computed by Disque and should
 * always be set to zero.
 *
 * Command flags are expressed using strings where every character represents
 * a flag. Later the populateCommandTable() function will take care of
 * populating the real 'flags' field using this characters.
 *
 * This is the meaning of the flags:
 *
 * w: write command (may modify jobs or queues state).
 * r: read command  (will never modify jobs or queues state).
 * m: may increase memory usage once called. Don't allow if out of memory.
 * a: admin command, like SAVE or SHUTDOWN.
 * l: Allow command while loading the database.
 * M: Do not automatically propagate the command on MONITOR.
 * F: Fast command: O(1) or O(log(N)) command that should never delay
 *    its execution as long as the kernel scheduler is giving us time.
 *    Note that commands that may trigger a DEL as a side effect (like SET)
 *    are not fast commands.
 */
struct serverCommand serverCommandTable[] = {
    /* Server commands. */
    {"auth",authCommand,2,"rlF",0,NULL,0,0,0,0,0},
    {"ping",pingCommand,-1,"rF",0,NULL,0,0,0,0,0},
    {"info",infoCommand,-1,"rl",0,NULL,0,0,0,0,0},
    {"shutdown",shutdownCommand,-1,"arl",0,NULL,0,0,0,0,0},
    {"monitor",monitorCommand,1,"ar",0,NULL,0,0,0,0,0},
    {"debug",debugCommand,-2,"a",0,NULL,0,0,0,0,0},
    {"config",configCommand,-2,"ar",0,NULL,0,0,0,0,0},
    {"cluster",clusterCommand,-2,"ar",0,NULL,0,0,0,0,0},
    {"client",clientCommand,-2,"ar",0,NULL,0,0,0,0,0},
    {"slowlog",slowlogCommand,-2,"r",0,NULL,0,0,0,0,0},
    {"time",timeCommand,1,"rF",0,NULL,0,0,0,0,0},
    {"command",commandCommand,0,"rl",0,NULL,0,0,0,0,0},
    {"latency",latencyCommand,-2,"arl",0,NULL,0,0,0,0,0},
    {"hello",helloCommand,1,"rF",0,NULL,0,0,0,0,0},

    /* Jobs */
    {"addjob",addjobCommand,-4,"wmF",0,NULL,0,0,0,0,0},
    {"getjob",getjobCommand,-2,"wF",0,NULL,0,0,0,0,0},
    {"ackjob",ackjobCommand,-1,"wF",0,NULL,0,0,0,0,0},
    {"fastack",fastackCommand,-1,"wF",0,NULL,0,0,0,0,0},
    {"deljob",deljobCommand,-1,"wF",0,NULL,0,0,0,0,0},
    {"show",showCommand,2,"rF",0,NULL,0,0,0,0,0},

    /* AOF specific. */
    {"loadjob",loadjobCommand,2,"w",0,NULL,0,0,0,0,0},
    {"bgrewriteaof",bgrewriteaofCommand,1,"ar",0,NULL,0,0,0,0,0},

    /* Queues */
    {"qlen",qlenCommand,2,"rF",0,NULL,0,0,0,0,0},
    {"qpeek",qpeekCommand,3,"r",0,NULL,0,0,0,0,0},
<<<<<<< HEAD
    {"qscan",qscanCommand,-1,"r",0,NULL,0,0,0,0,0}
=======
    {"enqueue",enqueueCommand,-1,"mwF",0,NULL,0,0,0,0,0},
    {"dequeue",dequeueCommand,-1,"wF",0,NULL,0,0,0,0,0},
    {"working",workingCommand,2,"wF",0,NULL,0,0,0,0,0}
>>>>>>> db36acd7
};

/*============================ Utility functions ============================ */

/* Low level logging. To use only for very big messages, otherwise
 * serverLog() is to prefer. */
void serverLogRaw(int level, const char *msg) {
    const int syslogLevelMap[] = { LOG_DEBUG, LOG_INFO, LOG_NOTICE, LOG_WARNING };
    const char *c = ".-*#";
    FILE *fp;
    char buf[64];
    int rawmode = (level & DISQUE_LOG_RAW);
    int log_to_stdout = server.logfile[0] == '\0';

    level &= 0xff; /* clear flags */
    if (level < server.verbosity) return;

    fp = log_to_stdout ? stdout : fopen(server.logfile,"a");
    if (!fp) return;

    if (rawmode) {
        fprintf(fp,"%s",msg);
    } else {
        int off;
        struct timeval tv;
        int role_char;
        pid_t pid = getpid();

        gettimeofday(&tv,NULL);
        off = strftime(buf,sizeof(buf),"%d %b %H:%M:%S.",localtime(&tv.tv_sec));
        snprintf(buf+off,sizeof(buf)-off,"%03d",(int)tv.tv_usec/1000);
        if (pid != server.pid) {
            role_char = 'C'; /* AOF writing child. */
        } else {
            role_char = 'P'; /* Parent child. */
        }
        fprintf(fp,"%d:%c %s %c %s\n",
            (int)getpid(),role_char, buf,c[level],msg);
    }
    fflush(fp);

    if (!log_to_stdout) fclose(fp);
    if (server.syslog_enabled) syslog(syslogLevelMap[level], "%s", msg);
}

/* Like serverLogRaw() but with printf-alike support. This is the function that
 * is used across the code. The raw version is only used in order to dump
 * the INFO output on crash. */
void serverLog(int level, const char *fmt, ...) {
    va_list ap;
    char msg[DISQUE_MAX_LOGMSG_LEN];

    if ((level&0xff) < server.verbosity) return;

    va_start(ap, fmt);
    vsnprintf(msg, sizeof(msg), fmt, ap);
    va_end(ap);

    serverLogRaw(level,msg);
}

/* Log a fixed message without printf-alike capabilities, in a way that is
 * safe to call from a signal handler.
 *
 * We actually use this only for signals that are not fatal from the point
 * of view of Disque. Signals that are going to kill the server anyway and
 * where we need printf-alike features are served by serverLog(). */
void serverLogFromHandler(int level, const char *msg) {
    int fd;
    int log_to_stdout = server.logfile[0] == '\0';
    char buf[64];

    if ((level&0xff) < server.verbosity || (log_to_stdout && server.daemonize))
        return;
    fd = log_to_stdout ? STDOUT_FILENO :
                         open(server.logfile, O_APPEND|O_CREAT|O_WRONLY, 0644);
    if (fd == -1) return;
    ll2string(buf,sizeof(buf),getpid());
    if (write(fd,buf,strlen(buf)) == -1) goto err;
    if (write(fd,":signal-handler (",17) == -1) goto err;
    ll2string(buf,sizeof(buf),time(NULL));
    if (write(fd,buf,strlen(buf)) == -1) goto err;
    if (write(fd,") ",2) == -1) goto err;
    if (write(fd,msg,strlen(msg)) == -1) goto err;
    if (write(fd,"\n",1) == -1) goto err;
err:
    if (!log_to_stdout) close(fd);
}

/* Return the UNIX time in microseconds */
long long ustime(void) {
    struct timeval tv;
    long long ust;

    gettimeofday(&tv, NULL);
    ust = ((long long)tv.tv_sec)*1000000;
    ust += tv.tv_usec;
    return ust;
}

/* Return the UNIX time in milliseconds */
mstime_t mstime(void) {
    return ustime()/1000;
}

/* Return a random time error between -(milliseconds/2) and +(milliseconds/2).
 * This is useful in order to desynchronize multiple nodes competing for the
 * same operation in a best-effort way. */
mstime_t randomTimeError(mstime_t milliseconds) {
    return rand()%milliseconds - milliseconds/2;
}

/* After an RDB dump or AOF rewrite we exit from children using _exit() instead of
 * exit(), because the latter may interact with the same file objects used by
 * the parent process. However if we are testing the coverage normal exit() is
 * used in order to obtain the right coverage information. */
void exitFromChild(int retcode) {
#ifdef COVERAGE_TEST
    exit(retcode);
#else
    _exit(retcode);
#endif
}

/*====================== Hash table type implementation  ==================== */

/* This is a hash table type that uses the SDS dynamic strings library as
 * keys and disque objects as values (objects can hold SDS strings,
 * lists, sets). */

void dictVanillaFree(void *privdata, void *val)
{
    DICT_NOTUSED(privdata);
    zfree(val);
}

void dictListDestructor(void *privdata, void *val)
{
    DICT_NOTUSED(privdata);
    listRelease((list*)val);
}

int dictSdsKeyCompare(void *privdata, const void *key1,
        const void *key2)
{
    int l1,l2;
    DICT_NOTUSED(privdata);

    l1 = sdslen((sds)key1);
    l2 = sdslen((sds)key2);
    if (l1 != l2) return 0;
    return memcmp(key1, key2, l1) == 0;
}

/* A case insensitive version used for the command lookup table and other
 * places where case insensitive non binary-safe comparison is needed. */
int dictSdsKeyCaseCompare(void *privdata, const void *key1,
        const void *key2)
{
    DICT_NOTUSED(privdata);

    return strcasecmp(key1, key2) == 0;
}

void dictDisqueObjectDestructor(void *privdata, void *val)
{
    DICT_NOTUSED(privdata);

    if (val == NULL) return; /* Values of swapped out keys as set to NULL */
    decrRefCount(val);
}

void dictSdsDestructor(void *privdata, void *val)
{
    DICT_NOTUSED(privdata);

    sdsfree(val);
}

int dictObjKeyCompare(void *privdata, const void *key1,
        const void *key2)
{
    const robj *o1 = key1, *o2 = key2;
    return dictSdsKeyCompare(privdata,o1->ptr,o2->ptr);
}

unsigned int dictObjHash(const void *key) {
    const robj *o = key;
    return dictGenHashFunction(o->ptr, sdslen((sds)o->ptr));
}

unsigned int dictSdsHash(const void *key) {
    return dictGenHashFunction((unsigned char*)key, sdslen((char*)key));
}

unsigned int dictSdsCaseHash(const void *key) {
    return dictGenCaseHashFunction((unsigned char*)key, sdslen((char*)key));
}

int dictEncObjKeyCompare(void *privdata, const void *key1,
        const void *key2)
{
    robj *o1 = (robj*) key1, *o2 = (robj*) key2;
    int cmp;

    if (o1->encoding == DISQUE_ENCODING_INT &&
        o2->encoding == DISQUE_ENCODING_INT)
            return o1->ptr == o2->ptr;

    o1 = getDecodedObject(o1);
    o2 = getDecodedObject(o2);
    cmp = dictSdsKeyCompare(privdata,o1->ptr,o2->ptr);
    decrRefCount(o1);
    decrRefCount(o2);
    return cmp;
}

unsigned int dictEncObjHash(const void *key) {
    robj *o = (robj*) key;

    if (sdsEncodedObject(o)) {
        return dictGenHashFunction(o->ptr, sdslen((sds)o->ptr));
    } else {
        if (o->encoding == DISQUE_ENCODING_INT) {
            char buf[32];
            int len;

            len = ll2string(buf,32,(long)o->ptr);
            return dictGenHashFunction((unsigned char*)buf, len);
        } else {
            unsigned int hash;

            o = getDecodedObject(o);
            hash = dictGenHashFunction(o->ptr, sdslen((sds)o->ptr));
            decrRefCount(o);
            return hash;
        }
    }
}

/* Sets type hash table */
dictType setDictType = {
    dictEncObjHash,            /* hash function */
    NULL,                      /* key dup */
    NULL,                      /* val dup */
    dictEncObjKeyCompare,      /* key compare */
    dictDisqueObjectDestructor, /* key destructor */
    NULL                       /* val destructor */
};

/* Command table. sds string -> command struct pointer. */
dictType commandTableDictType = {
    dictSdsCaseHash,           /* hash function */
    NULL,                      /* key dup */
    NULL,                      /* val dup */
    dictSdsKeyCaseCompare,     /* key compare */
    dictSdsDestructor,         /* key destructor */
    NULL                       /* val destructor */
};

/* Cluster nodes hash table, mapping nodes addresses 1.2.3.4:7711 to
 * clusterNode structures. */
unsigned int dictClusterNodeHash(const void *key) {
    return dictGenHashFunction(key,DISQUE_CLUSTER_NAMELEN);
}

int dictClusterNodeKeyCompare(void *privdata, const void *key1,
                      const void *key2)
{
    DICT_NOTUSED(privdata);
    return memcmp(key1, key2, DISQUE_CLUSTER_NAMELEN) == 0;
}

dictType clusterNodesDictType = {
    dictClusterNodeHash,        /* hash function */
    NULL,                       /* key dup */
    NULL,                       /* val dup */
    dictClusterNodeKeyCompare,  /* key compare */
    NULL,                       /* key destructor */
    NULL                        /* val destructor */
};

/* Cluster re-addition blacklist. This maps node IDs to the time
 * we can re-add this node. The goal is to avoid readding a removed
 * node for some time. */
dictType clusterNodesBlackListDictType = {
    dictSdsCaseHash,            /* hash function */
    NULL,                       /* key dup */
    NULL,                       /* val dup */
    dictSdsKeyCaseCompare,      /* key compare */
    dictSdsDestructor,          /* key destructor */
    NULL                        /* val destructor */
};

/* Jobs dictionary implementation. Here we use a trick in order to save
 * memory: the key of the dictionary is the job->id field itself, that
 * is the initial part of the value in the dictionary. */
unsigned int dictJobHash(const void *key) {
    return dictGenHashFunction(key,JOB_ID_LEN);
}

int dictJobKeyCompare(void *privdata, const void *key1,
                      const void *key2)
{
    DICT_NOTUSED(privdata);
    return memcmp(key1, key2, JOB_ID_LEN) == 0;
}

dictType jobsDictType = {
    dictJobHash,               /* hash function */
    NULL,                      /* key dup */
    NULL,                      /* val dup */
    dictJobKeyCompare,         /* key compare */
    NULL,                      /* key destructor */
    NULL                       /* val destructor */
};

/* Queues hash table type. */
dictType queuesDictType = {
    dictObjHash,               /* hash function */
    NULL,                      /* key dup */
    NULL,                      /* val dup */
    dictObjKeyCompare,         /* key compare */
    dictDisqueObjectDestructor, /* key destructor */
    NULL                       /* val destructor */
};

int htNeedsResize(dict *dict) {
    long long size, used;

    size = dictSlots(dict);
    used = dictSize(dict);
    return (size && used && size > DICT_HT_INITIAL_SIZE &&
            (used*100/size < DISQUE_HT_MINFILL));
}

void tryResizeHashTables(void) {
    if (htNeedsResize(server.jobs)) dictResize(server.jobs);
    if (htNeedsResize(server.queues)) dictResize(server.queues);
}

/* Our hash table implementation performs rehashing incrementally while
 * we write/read from the hash table. Still if the server is idle, the hash
 * table will use two tables for a long time. So we try to use 1 millisecond
 * of CPU time at every call of this function to perform some rehahsing.
 *
 * The function returns 1 if some rehashing was performed, otherwise 0
 * is returned. */
int incrementallyRehash(void) {
    int workdone = 0;

    if (dictIsRehashing(server.jobs)) {
        dictRehashMilliseconds(server.jobs,1);
        workdone = 1;
    }
    if (dictIsRehashing(server.queues)) {
        dictRehashMilliseconds(server.queues,1);
        workdone = 1;
    }
    return workdone;
}

/* This function is called once a background process of some kind terminates,
 * as we want to avoid resizing the hash tables when there is a child in order
 * to play well with copy-on-write (otherwise when a resize happens lots of
 * memory pages are copied). The goal of this function is to update the ability
 * for dict.c to resize the hash tables accordingly to the fact we have o not
 * running childs. */
void updateDictResizePolicy(void) {
    if (server.aof_child_pid == -1)
        dictEnableResize();
    else
        dictDisableResize();
}

/* Remove all the server state: jobs, queues, and everything else to start
 * like a fresh instance just rebooted. */
void flushServerData(void) {
    dictSafeForeach(server.jobs,de)
        job *job = dictGetKey(de);
        unregisterJob(job);
        freeJob(job);
    dictEndForeach

    dictSafeForeach(server.queues,de)
        queue *q = dictGetVal(de);
        serverAssert(queueLength(q) == 0);
        destroyQueue(q->name);
    dictEndForeach
}

/* ======================= Cron: called every 100 ms ======================== */

/* Add a sample to the operations per second array of samples. */
void trackInstantaneousMetric(int metric, long long current_reading) {
    long long t = mstime() - server.inst_metric[metric].last_sample_time;
    long long ops = current_reading -
                    server.inst_metric[metric].last_sample_count;
    long long ops_sec;

    ops_sec = t > 0 ? (ops*1000/t) : 0;

    server.inst_metric[metric].samples[server.inst_metric[metric].idx] =
        ops_sec;
    server.inst_metric[metric].idx++;
    server.inst_metric[metric].idx %= DISQUE_METRIC_SAMPLES;
    server.inst_metric[metric].last_sample_time = mstime();
    server.inst_metric[metric].last_sample_count = current_reading;
}

/* Return the mean of all the samples. */
long long getInstantaneousMetric(int metric) {
    int j;
    long long sum = 0;

    for (j = 0; j < DISQUE_METRIC_SAMPLES; j++)
        sum += server.inst_metric[metric].samples[j];
    return sum / DISQUE_METRIC_SAMPLES;
}

/* Check for timeouts. Returns non-zero if the client was terminated */
int clientsCronHandleTimeout(client *c) {
    time_t now = server.unixtime;

    if (server.maxidletime &&
        !(c->flags & DISQUE_BLOCKED) &&  /* no timeout for blocked clients. */
        (now - c->lastinteraction > server.maxidletime))
    {
        serverLog(DISQUE_VERBOSE,"Closing idle client");
        freeClient(c);
        return 1;
    } else if (c->flags & DISQUE_BLOCKED) {
        /* Blocked OPS timeout is handled with milliseconds resolution.
         * However note that the actual resolution is limited by
         * server.hz. */
        mstime_t now_ms = mstime();

        if (c->bpop.timeout != 0 && c->bpop.timeout < now_ms) {
            replyToBlockedClientTimedOut(c);
            unblockClient(c);
        }
    }
    return 0;
}

/* The client query buffer is an sds.c string that can end with a lot of
 * free space not used, this function reclaims space if needed.
 *
 * The function always returns 0 as it never terminates the client. */
int clientsCronResizeQueryBuffer(client *c) {
    size_t querybuf_size = sdsAllocSize(c->querybuf);
    time_t idletime = server.unixtime - c->lastinteraction;

    /* There are two conditions to resize the query buffer:
     * 1) Query buffer is > BIG_ARG and too big for latest peak.
     * 2) Client is inactive and the buffer is bigger than 1k. */
    if (((querybuf_size > DISQUE_MBULK_BIG_ARG) &&
         (querybuf_size/(c->querybuf_peak+1)) > 2) ||
         (querybuf_size > 1024 && idletime > 2))
    {
        /* Only resize the query buffer if it is actually wasting space. */
        if (sdsavail(c->querybuf) > 1024) {
            c->querybuf = sdsRemoveFreeSpace(c->querybuf);
        }
    }
    /* Reset the peak again to capture the peak memory usage in the next
     * cycle. */
    c->querybuf_peak = 0;
    return 0;
}

int clientsCronSendNeedJobs(client *c); /* see queue.c */

int clientsCronHandleDelayedJobReplication(client *c); /* see job.c */

void clientsCron(void) {
    /* Make sure to process at least 1/(server.hz*10) of clients per call.
     * Since this function is called server.hz times per second we are sure that
     * in the worst case we process all the clients in 10 seconds.
     * In normal conditions (a reasonable number of clients) we process
     * all the clients in a shorter time. */
    int numclients = listLength(server.clients);
    int iterations = numclients/(server.hz*10);

    if (iterations < 50)
        iterations = (numclients < 50) ? numclients : 50;
    while(listLength(server.clients) && iterations--) {
        client *c;
        listNode *head;

        /* Rotate the list, take the current head, process.
         * This way if the client must be removed from the list it's the
         * first element and we don't incur into O(N) computation. */
        listRotate(server.clients);
        head = listFirst(server.clients);
        c = listNodeValue(head);
        /* The following functions do different service checks on the client.
         * The protocol is that they return non-zero if the client was
         * terminated. */
        if (clientsCronHandleTimeout(c)) continue;
        if (clientsCronResizeQueryBuffer(c)) continue;
        if (clientsCronHandleDelayedJobReplication(c)) continue;
        if (clientsCronSendNeedJobs(c)) continue;
    }
}

/* This function handles 'background' operations we are required to do
 * incrementally in the Disque server, such as active key expiring, resizing,
 * rehashing. */
void databasesCron(void) {
    /* Perform hash tables rehashing if needed, but only if there are no
     * other processes saving the DB on disk. Otherwise rehashing is bad
     * as will cause a lot of copy-on-write of memory pages. */
    if (server.aof_child_pid == -1) {
        /* We use global counters so if we stop the computation at a given
         * DB we'll be able to start from the successive in the next
         * cron loop iteration. */

        tryResizeHashTables();
        incrementallyRehash();
    }
}

/* We take a cached value of the unix time in the global state because with
 * virtual memory and aging there is to store the current time in objects at
 * every object access, and accuracy is not needed. To access a global var is
 * a lot faster than calling time(NULL) */
void updateCachedTime(void) {
    server.unixtime = time(NULL);
    server.mstime = mstime();
}

/* This is our timer interrupt, called server.hz times per second.
 * Here is where we do a number of things that need to be done asynchronously.
 * For instance:
 *
 * - Active expired keys collection (it is also performed in a lazy way on
 *   lookup).
 * - Software watchdog.
 * - Update some statistic.
 * - Incremental rehashing of the DBs hash tables.
 * - Triggering BGSAVE / AOF rewrite, and handling of terminated children.
 * - Clients timeout of different kinds.
 * - Replication reconnection.
 * - Many more...
 *
 * Everything directly called here will be called server.hz times per second,
 * so in order to throttle execution of things we want to do less frequently
 * a macro is used: run_with_period(milliseconds) { .... }
 */

int serverCron(struct aeEventLoop *eventLoop, long long id, void *clientData) {
    DISQUE_NOTUSED(eventLoop);
    DISQUE_NOTUSED(id);
    DISQUE_NOTUSED(clientData);

    /* Software watchdog: deliver the SIGALRM that will reach the signal
     * handler if we don't return here fast enough. */
    if (server.watchdog_period) watchdogScheduleSignal(server.watchdog_period);

    /* Update the time cache. */
    updateCachedTime();

    run_with_period(100) {
        trackInstantaneousMetric(DISQUE_METRIC_COMMAND,server.stat_numcommands);
        trackInstantaneousMetric(DISQUE_METRIC_NET_INPUT,
                server.stat_net_input_bytes);
        trackInstantaneousMetric(DISQUE_METRIC_NET_OUTPUT,
                server.stat_net_output_bytes);
    }

    /* Record the max memory used since the server was started. */
    if (zmalloc_used_memory() > server.stat_peak_memory)
        server.stat_peak_memory = zmalloc_used_memory();

    /* Sample the RSS here since this is a relatively slow call. */
    server.resident_set_size = zmalloc_get_rss();

    /* We received a SIGTERM, shutting down here in a safe way, as it is
     * not ok doing so inside the signal handler. */
    if (server.shutdown_asap) {
        if (prepareForShutdown(DISQUE_SHUTDOWN_NOFLAGS) == DISQUE_OK) exit(0);
        serverLog(DISQUE_WARNING,"SIGTERM received but errors trying to shut down the server, check the logs for more information");
        server.shutdown_asap = 0;
    }

    /* Show information about connected clients */
    run_with_period(5000) {
        serverLog(DISQUE_VERBOSE,
            "%lu clients connected, %zu bytes in use",
            listLength(server.clients),
            zmalloc_used_memory());
    }

    /* We need to do a few operations on clients asynchronously. */
    clientsCron();

    /* Handle background operations on Disque. */
    databasesCron();

    /* Start a scheduled AOF rewrite if this was requested by the user while
     * a BGSAVE was in progress. */
    if (server.aof_child_pid == -1 && server.aof_rewrite_scheduled) {
        rewriteAppendOnlyFileBackground();
    }

    /* Check if a background saving or AOF rewrite in progress terminated. */
    if (server.aof_child_pid != -1) {
        int statloc;
        pid_t pid;

        if ((pid = wait3(&statloc,WNOHANG,NULL)) != 0) {
            int exitcode = WEXITSTATUS(statloc);
            int bysignal = 0;

            if (WIFSIGNALED(statloc)) bysignal = WTERMSIG(statloc);

            if (pid == server.aof_child_pid) {
                backgroundRewriteDoneHandler(exitcode,bysignal);
            } else {
                serverLog(DISQUE_WARNING,
                    "Warning, detected child with unmatched pid: %ld",
                    (long)pid);
            }
            updateDictResizePolicy();
        }
    } else {
         /* Trigger an AOF rewrite if needed */
         if (server.aof_child_pid == -1 &&
             server.aof_rewrite_perc &&
             server.aof_current_size > server.aof_rewrite_min_size)
         {
            long long base = server.aof_rewrite_base_size ?
                            server.aof_rewrite_base_size : 1;
            long long growth = (server.aof_current_size*100/base) - 100;
            if (growth >= server.aof_rewrite_perc) {
                serverLog(DISQUE_NOTICE,"Starting automatic rewriting of AOF on %lld%% growth",growth);
                rewriteAppendOnlyFileBackground();
            }
         }
    }

    /* Queue cron function: deletes idle empty queues that are just using
     * memory. */
    run_with_period(100) {
        queueCron();
    }

    /* AOF postponed flush: Try at every cron cycle if the slow fsync
     * completed. */
    if (server.aof_flush_postponed_start) flushAppendOnlyFile(0);

    /* AOF write errors: in this case we have a buffer to flush as well and
     * clear the AOF error in case of success to make the DB writable again,
     * however to try every second is enough in case of 'hz' is set to
     * an higher frequency. */
    run_with_period(1000) {
        if (server.aof_last_write_status == DISQUE_ERR)
            flushAppendOnlyFile(0);
    }

    /* Close clients that need to be closed asynchronous */
    freeClientsInAsyncFreeQueue();

    /* Clear the paused clients flag if needed. */
    clientsArePaused(); /* Don't check return value, just use the side effect.*/

    /* Run the Disque Cluster cron. */
    run_with_period(100) {
        clusterCron();
    }

    server.cronloops++;
    return 1000/server.hz;
}

/* This function gets called every time Disque is entering the
 * main loop of the event driven library, that is, before to sleep
 * for ready file descriptors. */
void beforeSleep(struct aeEventLoop *eventLoop) {
    DISQUE_NOTUSED(eventLoop);

    /* Unblock clients waiting to receive messages into queues.
     * We do this both on processCommand() and here, since we need to
     * unblock clients when queues are populated asynchronously. */
    handleClientsBlockedOnQueues();

    /* Try to process pending commands for clients that were just unblocked. */
    if (listLength(server.unblocked_clients))
        processUnblockedClients();

    /* Write the AOF buffer on disk */
    flushAppendOnlyFile(0);

    /* Call the Disque Cluster before sleep function. */
    clusterBeforeSleep();
}

/* =========================== Server initialization ======================== */

void createSharedObjects(void) {
    int j;

    shared.crlf = createObject(DISQUE_STRING,sdsnew("\r\n"));
    shared.ok = createObject(DISQUE_STRING,sdsnew("+OK\r\n"));
    shared.err = createObject(DISQUE_STRING,sdsnew("-ERR\r\n"));
    shared.emptybulk = createObject(DISQUE_STRING,sdsnew("$0\r\n\r\n"));
    shared.czero = createObject(DISQUE_STRING,sdsnew(":0\r\n"));
    shared.cone = createObject(DISQUE_STRING,sdsnew(":1\r\n"));
    shared.cnegone = createObject(DISQUE_STRING,sdsnew(":-1\r\n"));
    shared.nullbulk = createObject(DISQUE_STRING,sdsnew("$-1\r\n"));
    shared.nullmultibulk = createObject(DISQUE_STRING,sdsnew("*-1\r\n"));
    shared.emptymultibulk = createObject(DISQUE_STRING,sdsnew("*0\r\n"));
    shared.pong = createObject(DISQUE_STRING,sdsnew("+PONG\r\n"));
    shared.queued = createObject(DISQUE_STRING,sdsnew("+QUEUED\r\n"));
    shared.wrongtypeerr = createObject(DISQUE_STRING,sdsnew(
        "-WRONGTYPE Operation against a key holding the wrong kind of value\r\n"));
    shared.nokeyerr = createObject(DISQUE_STRING,sdsnew(
        "-ERR no such key\r\n"));
    shared.syntaxerr = createObject(DISQUE_STRING,sdsnew(
        "-ERR syntax error\r\n"));
    shared.sameobjecterr = createObject(DISQUE_STRING,sdsnew(
        "-ERR source and destination objects are the same\r\n"));
    shared.outofrangeerr = createObject(DISQUE_STRING,sdsnew(
        "-ERR index out of range\r\n"));
    shared.noscripterr = createObject(DISQUE_STRING,sdsnew(
        "-NOSCRIPT No matching script. Please use EVAL.\r\n"));
    shared.loadingerr = createObject(DISQUE_STRING,sdsnew(
        "-LOADING Disque is loading the dataset in memory\r\n"));
    shared.slowscripterr = createObject(DISQUE_STRING,sdsnew(
        "-BUSY Disque is busy running a script. You can only call SCRIPT KILL or SHUTDOWN NOSAVE.\r\n"));
    shared.masterdownerr = createObject(DISQUE_STRING,sdsnew(
        "-MASTERDOWN Link with MASTER is down and slave-serve-stale-data is set to 'no'.\r\n"));
    shared.bgsaveerr = createObject(DISQUE_STRING,sdsnew(
        "-MISCONF Disque is configured to save RDB snapshots, but is currently not able to persist on disk. Commands that may modify the data set are disabled. Please check Disque logs for details about the error.\r\n"));
    shared.roslaveerr = createObject(DISQUE_STRING,sdsnew(
        "-READONLY You can't write against a read only slave.\r\n"));
    shared.noautherr = createObject(DISQUE_STRING,sdsnew(
        "-NOAUTH Authentication required.\r\n"));
    shared.oomerr = createObject(DISQUE_STRING,sdsnew(
        "-OOM command not allowed when used memory > 'maxmemory'.\r\n"));
    shared.execaborterr = createObject(DISQUE_STRING,sdsnew(
        "-EXECABORT Transaction discarded because of previous errors.\r\n"));
    shared.noreplicaserr = createObject(DISQUE_STRING,sdsnew(
        "-NOREPLICAS Not enough good slaves to write.\r\n"));
    shared.busykeyerr = createObject(DISQUE_STRING,sdsnew(
        "-BUSYKEY Target key name already exists.\r\n"));
    shared.space = createObject(DISQUE_STRING,sdsnew(" "));
    shared.colon = createObject(DISQUE_STRING,sdsnew(":"));
    shared.plus = createObject(DISQUE_STRING,sdsnew("+"));
    shared.messagebulk = createStringObject("$7\r\nmessage\r\n",13);
    shared.pmessagebulk = createStringObject("$8\r\npmessage\r\n",14);
    shared.subscribebulk = createStringObject("$9\r\nsubscribe\r\n",15);
    shared.unsubscribebulk = createStringObject("$11\r\nunsubscribe\r\n",18);
    shared.psubscribebulk = createStringObject("$10\r\npsubscribe\r\n",17);
    shared.punsubscribebulk = createStringObject("$12\r\npunsubscribe\r\n",19);
    shared.loadjob = createStringObject("LOADJOB",7);
    shared.deljob = createStringObject("DELJOB",6);
    for (j = 0; j < DISQUE_SHARED_INTEGERS; j++) {
        shared.integers[j] = createObject(DISQUE_STRING,(void*)(long)j);
        shared.integers[j]->encoding = DISQUE_ENCODING_INT;
    }
    for (j = 0; j < DISQUE_SHARED_BULKHDR_LEN; j++) {
        shared.mbulkhdr[j] = createObject(DISQUE_STRING,
            sdscatprintf(sdsempty(),"*%d\r\n",j));
        shared.bulkhdr[j] = createObject(DISQUE_STRING,
            sdscatprintf(sdsempty(),"$%d\r\n",j));
    }
    /* The following two shared objects, minstring and maxstrings, are not
     * actually used for their value but as a special object meaning
     * respectively the minimum possible string and the maximum possible
     * string in string comparisons for the ZRANGEBYLEX command. */
    shared.minstring = createStringObject("minstring",9);
    shared.maxstring = createStringObject("maxstring",9);
}

void initServerConfig(void) {
    int j;

    getRandomHexChars(server.runid,DISQUE_RUN_ID_SIZE);
    getRandomHexChars(server.jobid_seed,DISQUE_RUN_ID_SIZE);
    server.configfile = NULL;
    server.hz = DISQUE_DEFAULT_HZ;
    server.runid[DISQUE_RUN_ID_SIZE] = '\0';
    server.arch_bits = (sizeof(long) == 8) ? 64 : 32;
    server.port = DISQUE_SERVERPORT;
    server.tcp_backlog = DISQUE_TCP_BACKLOG;
    server.bindaddr_count = 0;
    server.unixsocket = NULL;
    server.unixsocketperm = DISQUE_DEFAULT_UNIX_SOCKET_PERM;
    server.ipfd_count = 0;
    server.sofd = -1;
    server.dbnum = DISQUE_DEFAULT_DBNUM;
    server.verbosity = DISQUE_DEFAULT_VERBOSITY;
    server.maxidletime = DISQUE_MAXIDLETIME;
    server.tcpkeepalive = DISQUE_DEFAULT_TCP_KEEPALIVE;
    server.active_expire_enabled = 1;
    server.client_max_querybuf_len = DISQUE_MAX_QUERYBUF_LEN;
    server.loading = 0;
    server.logfile = zstrdup(DISQUE_DEFAULT_LOGFILE);
    server.syslog_enabled = DISQUE_DEFAULT_SYSLOG_ENABLED;
    server.syslog_ident = zstrdup(DISQUE_DEFAULT_SYSLOG_IDENT);
    server.syslog_facility = LOG_LOCAL0;
    server.daemonize = DISQUE_DEFAULT_DAEMONIZE;
    server.aof_state = DISQUE_AOF_OFF;
    server.aof_fsync = DISQUE_DEFAULT_AOF_FSYNC;
    server.aof_no_fsync_on_rewrite = DISQUE_DEFAULT_AOF_NO_FSYNC_ON_REWRITE;
    server.aof_rewrite_perc = DISQUE_AOF_REWRITE_PERC;
    server.aof_rewrite_min_size = DISQUE_AOF_REWRITE_MIN_SIZE;
    server.aof_rewrite_base_size = 0;
    server.aof_rewrite_scheduled = 0;
    server.aof_last_fsync = time(NULL);
    server.aof_rewrite_time_last = -1;
    server.aof_rewrite_time_start = -1;
    server.aof_lastbgrewrite_status = DISQUE_OK;
    server.aof_delayed_fsync = 0;
    server.aof_fd = -1;
    server.aof_selected_db = -1; /* Make sure the first time will not match */
    server.aof_flush_postponed_start = 0;
    server.aof_rewrite_incremental_fsync = DISQUE_DEFAULT_AOF_REWRITE_INCREMENTAL_FSYNC;
    server.aof_load_truncated = DISQUE_DEFAULT_AOF_LOAD_TRUNCATED;
    server.aof_enqueue_jobs_once = DISQUE_DEFAULT_AOF_ENQUEUE_JOBS_ONCE;
    server.pidfile = zstrdup(DISQUE_DEFAULT_PID_FILE);
    server.aof_filename = zstrdup(DISQUE_DEFAULT_AOF_FILENAME);
    server.requirepass = NULL;
    server.activerehashing = DISQUE_DEFAULT_ACTIVE_REHASHING;
    server.maxclients = DISQUE_MAX_CLIENTS;
    server.bpop_blocked_clients = 0;
    server.maxmemory = DISQUE_DEFAULT_MAXMEMORY;
    server.maxmemory_policy = DISQUE_DEFAULT_MAXMEMORY_POLICY;
    server.maxmemory_samples = DISQUE_DEFAULT_MAXMEMORY_SAMPLES;
    server.shutdown_asap = 0;
    server.cluster_node_timeout = DISQUE_CLUSTER_DEFAULT_NODE_TIMEOUT;
    server.cluster_configfile = zstrdup(DISQUE_DEFAULT_CLUSTER_CONFIG_FILE);
    server.next_client_id = 1; /* Client IDs, start from 1 .*/
    server.loading_process_events_interval_bytes = (1024*1024*2);

    /* Client output buffer limits */
    for (j = 0; j < DISQUE_CLIENT_TYPE_COUNT; j++)
        server.client_obuf_limits[j] = clientBufferLimitsDefaults[j];

    /* Double constants initialization */
    R_Zero = 0.0;
    R_PosInf = 1.0/R_Zero;
    R_NegInf = -1.0/R_Zero;
    R_Nan = R_Zero/R_Zero;

    /* Command table -- we initiialize it here as it is part of the
     * initial configuration, since command names may be changed via
     * disque.conf using the rename-command directive. */
    server.commands = dictCreate(&commandTableDictType,NULL);
    server.orig_commands = dictCreate(&commandTableDictType,NULL);
    populateCommandTable();
    server.delCommand = lookupCommandByCString("del");
    server.multiCommand = lookupCommandByCString("multi");
    server.lpushCommand = lookupCommandByCString("lpush");
    server.lpopCommand = lookupCommandByCString("lpop");
    server.rpopCommand = lookupCommandByCString("rpop");

    /* Slow log */
    server.slowlog_log_slower_than = DISQUE_SLOWLOG_LOG_SLOWER_THAN;
    server.slowlog_max_len = DISQUE_SLOWLOG_MAX_LEN;

    /* Latency monitor */
    server.latency_monitor_threshold = DISQUE_DEFAULT_LATENCY_MONITOR_THRESHOLD;

    /* Debugging */
    server.assert_failed = "<no assertion failed>";
    server.assert_file = "<no file>";
    server.assert_line = 0;
    server.bug_report_start = 0;
    server.watchdog_period = 0;
}

/* This function will try to raise the max number of open files accordingly to
 * the configured max number of clients. It also reserves a number of file
 * descriptors (DISQUE_MIN_RESERVED_FDS) for extra operations of
 * persistence, listening sockets, log files and so forth.
 *
 * If it will not be possible to set the limit accordingly to the configured
 * max number of clients, the function will do the reverse setting
 * server.maxclients to the value that we can actually handle. */
void adjustOpenFilesLimit(void) {
    rlim_t maxfiles = server.maxclients+DISQUE_MIN_RESERVED_FDS;
    struct rlimit limit;

    if (getrlimit(RLIMIT_NOFILE,&limit) == -1) {
        serverLog(DISQUE_WARNING,"Unable to obtain the current NOFILE limit (%s), assuming 1024 and setting the max clients configuration accordingly.",
            strerror(errno));
        server.maxclients = 1024-DISQUE_MIN_RESERVED_FDS;
    } else {
        rlim_t oldlimit = limit.rlim_cur;

        /* Set the max number of files if the current limit is not enough
         * for our needs. */
        if (oldlimit < maxfiles) {
            rlim_t f;
            int setrlimit_error = 0;

            /* Try to set the file limit to match 'maxfiles' or at least
             * to the higher value supported less than maxfiles. */
            f = maxfiles;
            while(f > oldlimit) {
                rlim_t decr_step = 16;

                limit.rlim_cur = f;
                limit.rlim_max = f;
                if (setrlimit(RLIMIT_NOFILE,&limit) != -1) break;
                setrlimit_error = errno;

                /* We failed to set file limit to 'f'. Try with a
                 * smaller limit decrementing by a few FDs per iteration. */
                if (f < decr_step) break;
                f -= decr_step;
            }

            /* Assume that the limit we get initially is still valid if
             * our last try was even lower. */
            if (f < oldlimit) f = oldlimit;

            if (f != maxfiles) {
                int old_maxclients = server.maxclients;
                server.maxclients = f-DISQUE_MIN_RESERVED_FDS;
                if (server.maxclients < 1) {
                    serverLog(DISQUE_WARNING,"Your current 'ulimit -n' "
                        "of %llu is not enough for Disque to start. "
                        "Please increase your open file limit to at least "
                        "%llu. Exiting.",
                        (unsigned long long) oldlimit,
                        (unsigned long long) maxfiles);
                    exit(1);
                }
                serverLog(DISQUE_WARNING,"You requested maxclients of %d "
                    "requiring at least %llu max file descriptors.",
                    old_maxclients,
                    (unsigned long long) maxfiles);
                serverLog(DISQUE_WARNING,"Disque can't set maximum open files "
                    "to %llu because of OS error: %s.",
                    (unsigned long long) maxfiles, strerror(setrlimit_error));
                serverLog(DISQUE_WARNING,"Current maximum open files is %llu. "
                    "maxclients has been reduced to %d to compensate for "
                    "low ulimit. "
                    "If you need higher maxclients increase 'ulimit -n'.",
                    (unsigned long long) oldlimit, server.maxclients);
            } else {
                serverLog(DISQUE_NOTICE,"Increased maximum number of open files "
                    "to %llu (it was originally set to %llu).",
                    (unsigned long long) maxfiles,
                    (unsigned long long) oldlimit);
            }
        }
    }
}

/* Check that server.tcp_backlog can be actually enforced in Linux according
 * to the value of /proc/sys/net/core/somaxconn, or warn about it. */
void checkTcpBacklogSettings(void) {
#ifdef HAVE_PROC_SOMAXCONN
    FILE *fp = fopen("/proc/sys/net/core/somaxconn","r");
    char buf[1024];
    if (!fp) return;
    if (fgets(buf,sizeof(buf),fp) != NULL) {
        int somaxconn = atoi(buf);
        if (somaxconn > 0 && somaxconn < server.tcp_backlog) {
            serverLog(DISQUE_WARNING,"WARNING: The TCP backlog setting of %d cannot be enforced because /proc/sys/net/core/somaxconn is set to the lower value of %d.", server.tcp_backlog, somaxconn);
        }
    }
    fclose(fp);
#endif
}

/* Initialize a set of file descriptors to listen to the specified 'port'
 * binding the addresses specified in the Disque server configuration.
 *
 * The listening file descriptors are stored in the integer array 'fds'
 * and their number is set in '*count'.
 *
 * The addresses to bind are specified in the global server.bindaddr array
 * and their number is server.bindaddr_count. If the server configuration
 * contains no specific addresses to bind, this function will try to
 * bind * (all addresses) for both the IPv4 and IPv6 protocols.
 *
 * On success the function returns DISQUE_OK.
 *
 * On error the function returns DISQUE_ERR. For the function to be on
 * error, at least one of the server.bindaddr addresses was
 * impossible to bind, or no bind addresses were specified in the server
 * configuration but the function is not able to bind * for at least
 * one of the IPv4 or IPv6 protocols. */
int listenToPort(int port, int *fds, int *count) {
    int j;

    /* Force binding of 0.0.0.0 if no bind address is specified, always
     * entering the loop if j == 0. */
    if (server.bindaddr_count == 0) server.bindaddr[0] = NULL;
    for (j = 0; j < server.bindaddr_count || j == 0; j++) {
        if (server.bindaddr[j] == NULL) {
            /* Bind * for both IPv6 and IPv4, we enter here only if
             * server.bindaddr_count == 0. */
            fds[*count] = anetTcp6Server(server.neterr,port,NULL,
                server.tcp_backlog);
            if (fds[*count] != ANET_ERR) {
                anetNonBlock(NULL,fds[*count]);
                (*count)++;
            }
            fds[*count] = anetTcpServer(server.neterr,port,NULL,
                server.tcp_backlog);
            if (fds[*count] != ANET_ERR) {
                anetNonBlock(NULL,fds[*count]);
                (*count)++;
            }
            /* Exit the loop if we were able to bind * on IPv4 or IPv6,
             * otherwise fds[*count] will be ANET_ERR and we'll print an
             * error and return to the caller with an error. */
            if (*count) break;
        } else if (strchr(server.bindaddr[j],':')) {
            /* Bind IPv6 address. */
            fds[*count] = anetTcp6Server(server.neterr,port,server.bindaddr[j],
                server.tcp_backlog);
        } else {
            /* Bind IPv4 address. */
            fds[*count] = anetTcpServer(server.neterr,port,server.bindaddr[j],
                server.tcp_backlog);
        }
        if (fds[*count] == ANET_ERR) {
            serverLog(DISQUE_WARNING,
                "Creating Server TCP listening socket %s:%d: %s",
                server.bindaddr[j] ? server.bindaddr[j] : "*",
                port, server.neterr);
            return DISQUE_ERR;
        }
        anetNonBlock(NULL,fds[*count]);
        (*count)++;
    }
    return DISQUE_OK;
}

/* Resets the stats that we expose via INFO or other means that we want
 * to reset via CONFIG RESETSTAT. The function is also used in order to
 * initialize these fields in initServer() at server startup. */
void resetServerStats(void) {
    int j;

    server.stat_numcommands = 0;
    server.stat_numconnections = 0;
    server.stat_fork_time = 0;
    server.stat_fork_rate = 0;
    server.stat_rejected_conn = 0;
    for (j = 0; j < DISQUE_METRIC_COUNT; j++) {
        server.inst_metric[j].idx = 0;
        server.inst_metric[j].last_sample_time = mstime();
        server.inst_metric[j].last_sample_count = 0;
        memset(server.inst_metric[j].samples,0,
            sizeof(server.inst_metric[j].samples));
    }
    server.stat_net_input_bytes = 0;
    server.stat_net_output_bytes = 0;
}

int skiplistCompareJobsToAwake(const void *a, const void *b);
int processJobs(struct aeEventLoop *eventLoop, long long id, void *clientData);

void initServer(void) {
    int j;

    signal(SIGHUP, SIG_IGN);
    signal(SIGPIPE, SIG_IGN);
    setupSignalHandlers();

    if (server.syslog_enabled) {
        openlog(server.syslog_ident, LOG_PID | LOG_NDELAY | LOG_NOWAIT,
            server.syslog_facility);
    }

    server.pid = getpid();
    server.current_client = NULL;
    server.clients = listCreate();
    server.clients_to_close = listCreate();
    server.monitors = listCreate();
    server.unblocked_clients = listCreate();
    server.ready_keys = listCreate();
    server.clients_paused = 0;

    createSharedObjects();
    adjustOpenFilesLimit();
    server.el = aeCreateEventLoop(server.maxclients+DISQUE_EVENTLOOP_FDSET_INCR);
    /* Open the TCP listening socket for the user commands. */
    if (server.port != 0 &&
        listenToPort(server.port,server.ipfd,&server.ipfd_count) == DISQUE_ERR)
        exit(1);

    /* Open the listening Unix domain socket. */
    if (server.unixsocket != NULL) {
        unlink(server.unixsocket); /* don't care if this fails */
        server.sofd = anetUnixServer(server.neterr,server.unixsocket,
            server.unixsocketperm, server.tcp_backlog);
        if (server.sofd == ANET_ERR) {
            serverLog(DISQUE_WARNING, "Opening socket: %s", server.neterr);
            exit(1);
        }
        anetNonBlock(NULL,server.sofd);
    }

    /* Abort if there are no listening sockets at all. */
    if (server.ipfd_count == 0 && server.sofd < 0) {
        serverLog(DISQUE_WARNING, "Configured to not listen anywhere, exiting.");
        exit(1);
    }

    /* Create the Disque data structures, and init other internal state. */
    server.jobs = dictCreate(&jobsDictType,NULL);
    server.queues = dictCreate(&queuesDictType,NULL);
    server.ready_queues = dictCreate(&setDictType,NULL);
    server.awakeme = skiplistCreate(skiplistCompareJobsToAwake);
    server.cronloops = 0;
    server.aof_child_pid = -1;
    aofRewriteBufferReset();
    server.aof_buf = sdsempty();
    resetServerStats();

    /* A few stats we don't want to reset: server startup time, and peak mem. */
    server.stat_starttime = time(NULL);
    server.stat_peak_memory = 0;
    server.resident_set_size = 0;
    server.aof_last_write_status = DISQUE_OK;
    server.aof_last_write_errno = 0;
    updateCachedTime();

    /* Create the serverCron() time event, that's our main way to process
     * background operations. */
    if(aeCreateTimeEvent(server.el, 1, serverCron, NULL, NULL) == AE_ERR ||
       aeCreateTimeEvent(server.el, 1, processJobs, NULL, NULL) == AE_ERR)
    {
        serverPanic("Can't create the serverCron or processJobs time event.");
        exit(1);
    }

    /* Create an event handler for accepting new connections in TCP and Unix
     * domain sockets. */
    for (j = 0; j < server.ipfd_count; j++) {
        if (aeCreateFileEvent(server.el, server.ipfd[j], AE_READABLE,
            acceptTcpHandler,NULL) == AE_ERR)
            {
                serverPanic(
                    "Unrecoverable error creating server.ipfd file event.");
            }
    }
    if (server.sofd > 0 && aeCreateFileEvent(server.el,server.sofd,AE_READABLE,
        acceptUnixHandler,NULL) == AE_ERR) serverPanic("Unrecoverable error creating server.sofd file event.");

    /* Open the AOF file if needed. */
    if (server.aof_state == DISQUE_AOF_ON) {
        server.aof_fd = open(server.aof_filename,
                               O_WRONLY|O_APPEND|O_CREAT,0644);
        if (server.aof_fd == -1) {
            serverLog(DISQUE_WARNING, "Can't open the append-only file: %s",
                strerror(errno));
            exit(1);
        }
    }

    /* 32 bit instances are limited to 4GB of address space, so if there is
     * no explicit limit in the user provided configuration we set a limit
     * at 3 GB using maxmemory with 'noeviction' policy'. This avoids
     * useless crashes of the Disque instance for out of memory. */
    if (server.arch_bits == 32 && server.maxmemory == 0) {
        serverLog(DISQUE_WARNING,"Warning: 32 bit instance detected but no memory limit set. Setting 3 GB maxmemory limit with 'noeviction' policy now.");
        server.maxmemory = 3072LL*(1024*1024); /* 3 GB */
        server.maxmemory_policy = DISQUE_MAXMEMORY_NO_EVICTION;
    }

    clusterInit();
    slowlogInit();
    latencyMonitorInit();
    bioInit();
}

/* Populates the Disque Command Table starting from the hard coded list
 * we have on top of disque.c file. */
void populateCommandTable(void) {
    int j;
    int numcommands = sizeof(serverCommandTable)/sizeof(struct serverCommand);

    for (j = 0; j < numcommands; j++) {
        struct serverCommand *c = serverCommandTable+j;
        char *f = c->sflags;
        int retval1, retval2;

        while(*f != '\0') {
            switch(*f) {
            case 'w': c->flags |= DISQUE_CMD_WRITE; break;
            case 'r': c->flags |= DISQUE_CMD_READONLY; break;
            case 'm': c->flags |= DISQUE_CMD_DENYOOM; break;
            case 'a': c->flags |= DISQUE_CMD_ADMIN; break;
            case 'l': c->flags |= DISQUE_CMD_LOADING; break;
            case 'M': c->flags |= DISQUE_CMD_SKIP_MONITOR; break;
            case 'F': c->flags |= DISQUE_CMD_FAST; break;
            default: serverPanic("Unsupported command flag"); break;
            }
            f++;
        }

        retval1 = dictAdd(server.commands, sdsnew(c->name), c);
        /* Populate an additional dictionary that will be unaffected
         * by rename-command statements in disque.conf. */
        retval2 = dictAdd(server.orig_commands, sdsnew(c->name), c);
        serverAssert(retval1 == DICT_OK && retval2 == DICT_OK);
    }
}

void resetCommandTableStats(void) {
    int numcommands = sizeof(serverCommandTable)/sizeof(struct serverCommand);
    int j;

    for (j = 0; j < numcommands; j++) {
        struct serverCommand *c = serverCommandTable+j;

        c->microseconds = 0;
        c->calls = 0;
    }
}

/* ====================== Commands lookup and execution ===================== */

struct serverCommand *lookupCommand(sds name) {
    return dictFetchValue(server.commands, name);
}

struct serverCommand *lookupCommandByCString(char *s) {
    struct serverCommand *cmd;
    sds name = sdsnew(s);

    cmd = dictFetchValue(server.commands, name);
    sdsfree(name);
    return cmd;
}

/* Lookup the command in the current table, if not found also check in
 * the original table containing the original command names unaffected by
 * disque.conf rename-command statement.
 *
 * This is used by functions rewriting the argument vector such as
 * rewriteClientCommandVector() in order to set client->cmd pointer
 * correctly even if the command was renamed. */
struct serverCommand *lookupCommandOrOriginal(sds name) {
    struct serverCommand *cmd = dictFetchValue(server.commands, name);

    if (!cmd) cmd = dictFetchValue(server.orig_commands,name);
    return cmd;
}

/* Send commands to the list of clients in monitor state. */
void replicationFeedMonitors(client *c, list *monitors, robj **argv, int argc) {
    listNode *ln;
    listIter li;
    int j;
    sds cmdrepr = sdsnew("+");
    robj *cmdobj;
    struct timeval tv;

    gettimeofday(&tv,NULL);
    cmdrepr = sdscatprintf(cmdrepr,"%ld.%06ld ",(long)tv.tv_sec,(long)tv.tv_usec);
    if (c->flags & DISQUE_UNIX_SOCKET) {
        cmdrepr = sdscatprintf(cmdrepr,"[unix:%s] ",server.unixsocket);
    } else {
        cmdrepr = sdscatprintf(cmdrepr,"[%s] ",getClientPeerId(c));
    }

    for (j = 0; j < argc; j++) {
        if (argv[j]->encoding == DISQUE_ENCODING_INT) {
            cmdrepr = sdscatprintf(cmdrepr, "\"%ld\"", (long)argv[j]->ptr);
        } else {
            cmdrepr = sdscatrepr(cmdrepr,(char*)argv[j]->ptr,
                        sdslen(argv[j]->ptr));
        }
        if (j != argc-1)
            cmdrepr = sdscatlen(cmdrepr," ",1);
    }
    cmdrepr = sdscatlen(cmdrepr,"\r\n",2);
    cmdobj = createObject(DISQUE_STRING,cmdrepr);

    listRewind(monitors,&li);
    while((ln = listNext(&li))) {
        client *monitor = ln->value;
        addReply(monitor,cmdobj);
    }
    decrRefCount(cmdobj);
}

/* Call() is the core of Disque execution of a command */
void call(client *c, int flags) {
    long long start, duration;

    /* Sent the command to clients in MONITOR mode, only if the commands are
     * not generated from reading an AOF. */
    if (listLength(server.monitors) &&
        !server.loading &&
        !(c->cmd->flags & DISQUE_CMD_SKIP_MONITOR))
    {
        replicationFeedMonitors(c,server.monitors,c->argv,c->argc);
    }

    /* Call the command. */
    start = ustime();
    c->cmd->proc(c);
    duration = ustime()-start;

    /* Log the command into the Slow log if needed, and populate the
     * per-command statistics that we show in INFO commandstats. */
    if (flags & DISQUE_CALL_SLOWLOG) {
        char *latency_event = (c->cmd->flags & DISQUE_CMD_FAST) ?
                              "fast-command" : "command";
        latencyAddSampleIfNeeded(latency_event,duration/1000);
        slowlogPushEntryIfNeeded(c->argv,c->argc,duration);
    }
    if (flags & DISQUE_CALL_STATS) {
        c->cmd->microseconds += duration;
        c->cmd->calls++;
    }
    server.stat_numcommands++;
}

/* If this function gets called we already read a whole
 * command, arguments are in the client argv/argc fields.
 * processCommand() execute the command or prepare the
 * server for a bulk read from the client.
 *
 * If 1 is returned the client is still alive and valid and
 * other operations can be performed by the caller. Otherwise
 * if 0 is returned the client was destroyed (i.e. after QUIT). */
int processCommand(client *c) {
    /* The QUIT command is handled separately. Normal command procs will
     * go through checking for replication and QUIT will cause trouble
     * when FORCE_REPLICATION is enabled and would be implemented in
     * a regular command proc. */
    if (!strcasecmp(c->argv[0]->ptr,"quit")) {
        addReply(c,shared.ok);
        c->flags |= DISQUE_CLOSE_AFTER_REPLY;
        return DISQUE_ERR;
    }

    /* Now lookup the command and check ASAP about trivial error conditions
     * such as wrong arity, bad command name and so forth. */
    c->cmd = c->lastcmd = lookupCommand(c->argv[0]->ptr);
    if (!c->cmd) {
        addReplyErrorFormat(c,"unknown command '%s'",
            (char*)c->argv[0]->ptr);
        return DISQUE_OK;
    } else if ((c->cmd->arity > 0 && c->cmd->arity != c->argc) ||
               (c->argc < -c->cmd->arity)) {
        addReplyErrorFormat(c,"wrong number of arguments for '%s' command",
            c->cmd->name);
        return DISQUE_OK;
    }

    /* Check if the user is authenticated */
    if (server.requirepass && !c->authenticated && c->cmd->proc != authCommand)
    {
        addReply(c,shared.noautherr);
        return DISQUE_OK;
    }

    /* Handle the maxmemory directive.
     *
     * First we try to free some memory if possible (if there are volatile
     * keys in the dataset). If there are not the only thing we can do
     * is returning an error. */
    if (server.maxmemory) {
        int retval = freeMemoryIfNeeded();
        if ((c->cmd->flags & DISQUE_CMD_DENYOOM) && retval == DISQUE_ERR) {
            addReply(c, shared.oomerr);
            return DISQUE_OK;
        }
    }

    /* Don't accept write commands if there are problems persisting on disk. */
    if (server.aof_last_write_status == DISQUE_ERR &&
         (c->cmd->flags & DISQUE_CMD_WRITE ||
          c->cmd->proc == pingCommand))
    {
        addReplySds(c,
            sdscatprintf(sdsempty(),
            "-MISCONF Errors writing to the AOF file: %s\r\n",
            strerror(server.aof_last_write_errno)));
        return DISQUE_OK;
    }

    /* Loading DB? Return an error if the command has not the
     * DISQUE_CMD_LOADING flag. */
    if (server.loading && !(c->cmd->flags & DISQUE_CMD_LOADING)) {
        addReply(c, shared.loadingerr);
        return DISQUE_OK;
    }

    call(c,DISQUE_CALL_FULL);
    handleClientsBlockedOnQueues();
    return DISQUE_OK;
}

/*================================== Shutdown =============================== */

/* Close listening sockets. Also unlink the unix domain socket if
 * unlink_unix_socket is non-zero. */
void closeListeningSockets(int unlink_unix_socket) {
    int j;

    for (j = 0; j < server.ipfd_count; j++) close(server.ipfd[j]);
    if (server.sofd != -1) close(server.sofd);
    for (j = 0; j < server.cfd_count; j++) close(server.cfd[j]);
    if (unlink_unix_socket && server.unixsocket) {
        serverLog(DISQUE_NOTICE,"Removing the unix socket file.");
        unlink(server.unixsocket); /* don't care if this fails */
    }
}

/* Performs the operations needed to shutdown correctly the server, including
 * additional operations as specified by 'flags'. */
int prepareForShutdown(int flags) {
    int rewrite = flags & DISQUE_SHUTDOWN_REWRITE_AOF;

    serverLog(DISQUE_WARNING,"User requested shutdown...");
    /* Kill the saving child if there is a background saving in progress.
       We want to avoid race conditions, for instance our saving child may
       overwrite the synchronous saving did by SHUTDOWN. */
    if (server.aof_state != DISQUE_AOF_OFF) {
        /* Kill the AOF saving child as the AOF we already have may be longer
         * but contains the full dataset anyway. */
        if (server.aof_child_pid != -1) {
            /* If we have AOF enabled but haven't written the AOF yet, don't
             * shutdown or else the dataset will be lost. */
            if (server.aof_state == DISQUE_AOF_WAIT_REWRITE) {
                serverLog(DISQUE_WARNING, "Writing initial AOF, can't exit.");
                return DISQUE_ERR;
            }
            serverLog(DISQUE_WARNING,
                "There is a child rewriting the AOF. Killing it!");
            kill(server.aof_child_pid,SIGUSR1);
        }
        /* Append only file: fsync() the AOF and exit */
        serverLog(DISQUE_NOTICE,"Calling fsync() on the AOF file.");
        aof_fsync(server.aof_fd);
    }

    /* Perform a synchronous AOF rewrite if requested. */
    if (rewrite) {
        if (rewriteAppendOnlyFile(server.aof_filename,0) == DISQUE_ERR)
            return DISQUE_ERR;
    }

    if (server.daemonize) {
        serverLog(DISQUE_NOTICE,"Removing the pid file.");
        unlink(server.pidfile);
    }

    /* Close the listening sockets. Apparently this allows faster restarts. */
    closeListeningSockets(1);
    serverLog(DISQUE_WARNING,"Disque is now ready to exit, bye bye...");
    return DISQUE_OK;
}

/*================================== Commands =============================== */

/* Return zero if strings are the same, non-zero if they are not.
 * The comparison is performed in a way that prevents an attacker to obtain
 * information about the nature of the strings just monitoring the execution
 * time of the function.
 *
 * Note that limiting the comparison length to strings up to 512 bytes we
 * can avoid leaking any information about the password length and any
 * possible branch misprediction related leak.
 */
int time_independent_strcmp(char *a, char *b) {
    char bufa[DISQUE_AUTHPASS_MAX_LEN], bufb[DISQUE_AUTHPASS_MAX_LEN];
    /* The above two strlen perform len(a) + len(b) operations where either
     * a or b are fixed (our password) length, and the difference is only
     * relative to the length of the user provided string, so no information
     * leak is possible in the following two lines of code. */
    unsigned int alen = strlen(a);
    unsigned int blen = strlen(b);
    unsigned int j;
    int diff = 0;

    /* We can't compare strings longer than our static buffers.
     * Note that this will never pass the first test in practical circumstances
     * so there is no info leak. */
    if (alen > sizeof(bufa) || blen > sizeof(bufb)) return 1;

    memset(bufa,0,sizeof(bufa));        /* Constant time. */
    memset(bufb,0,sizeof(bufb));        /* Constant time. */
    /* Again the time of the following two copies is proportional to
     * len(a) + len(b) so no info is leaked. */
    memcpy(bufa,a,alen);
    memcpy(bufb,b,blen);

    /* Always compare all the chars in the two buffers without
     * conditional expressions. */
    for (j = 0; j < sizeof(bufa); j++) {
        diff |= (bufa[j] ^ bufb[j]);
    }
    /* Length must be equal as well. */
    diff |= alen ^ blen;
    return diff; /* If zero strings are the same. */
}

void authCommand(client *c) {
    if (!server.requirepass) {
        addReplyError(c,"Client sent AUTH, but no password is set");
    } else if (!time_independent_strcmp(c->argv[1]->ptr, server.requirepass)) {
      c->authenticated = 1;
      addReply(c,shared.ok);
    } else {
      c->authenticated = 0;
      addReplyError(c,"invalid password");
    }
}

/* The PING command. It works in a different way if the client is in
 * in Pub/Sub mode. */
void pingCommand(client *c) {
    /* The command takes zero or one arguments. */
    if (c->argc > 2) {
        addReplyErrorFormat(c,"wrong number of arguments for '%s' command",
            c->cmd->name);
        return;
    }

    if (c->argc == 1)
        addReply(c,shared.pong);
    else
        addReplyBulk(c,c->argv[1]);
}

void echoCommand(client *c) {
    addReplyBulk(c,c->argv[1]);
}

void timeCommand(client *c) {
    struct timeval tv;

    /* gettimeofday() can only fail if &tv is a bad address so we
     * don't check for errors. */
    gettimeofday(&tv,NULL);
    addReplyMultiBulkLen(c,2);
    addReplyBulkLongLong(c,tv.tv_sec);
    addReplyBulkLongLong(c,tv.tv_usec);
}

void shutdownCommand(client *c) {
    int flags = 0;

    if (c->argc > 2) {
        addReply(c,shared.syntaxerr);
        return;
    } else if (c->argc == 2) {
        if (!strcasecmp(c->argv[1]->ptr,"rewrite-aof")) {
            flags |= DISQUE_SHUTDOWN_REWRITE_AOF;
        } else {
            addReply(c,shared.syntaxerr);
            return;
        }
    }
    /* When SHUTDOWN is called while the server is loading a dataset in
     * memory we need to make sure no attempt is performed to rewrite
     * the dataset on shutdown (otherwise it could overwrite the current DB
     * with half-read data). */
    if (server.loading)
        flags = (flags & ~DISQUE_SHUTDOWN_REWRITE_AOF);
    if (prepareForShutdown(flags) == DISQUE_OK) exit(0);
    addReplyError(c,"Errors trying to SHUTDOWN. Check logs.");
}

/* Helper function for addReplyCommand() to output flags. */
int addReplyCommandFlag(client *c, struct serverCommand *cmd, int f, char *reply) {
    if (cmd->flags & f) {
        addReplyStatus(c, reply);
        return 1;
    }
    return 0;
}

/* Output the representation of a Disque command. Used by the COMMAND command.*/
void addReplyCommand(client *c, struct serverCommand *cmd) {
    if (!cmd) {
        addReply(c, shared.nullbulk);
    } else {
        /* We are adding: command name, arg count, flags, first, last, offset */
        addReplyMultiBulkLen(c, 6);
        addReplyBulkCString(c, cmd->name);
        addReplyLongLong(c, cmd->arity);

        int flagcount = 0;
        void *flaglen = addDeferredMultiBulkLength(c);
        flagcount += addReplyCommandFlag(c,cmd,DISQUE_CMD_WRITE, "write");
        flagcount += addReplyCommandFlag(c,cmd,DISQUE_CMD_READONLY, "readonly");
        flagcount += addReplyCommandFlag(c,cmd,DISQUE_CMD_DENYOOM, "denyoom");
        flagcount += addReplyCommandFlag(c,cmd,DISQUE_CMD_ADMIN, "admin");
        flagcount += addReplyCommandFlag(c,cmd,DISQUE_CMD_RANDOM, "random");
        flagcount += addReplyCommandFlag(c,cmd,DISQUE_CMD_LOADING, "loading");
        flagcount += addReplyCommandFlag(c,cmd,DISQUE_CMD_SKIP_MONITOR, "skip_monitor");
        flagcount += addReplyCommandFlag(c,cmd,DISQUE_CMD_FAST, "fast");
        setDeferredMultiBulkLength(c, flaglen, flagcount);

        addReplyLongLong(c, cmd->firstkey);
        addReplyLongLong(c, cmd->lastkey);
        addReplyLongLong(c, cmd->keystep);
    }
}

/* COMMAND <subcommand> <args> */
void commandCommand(client *c) {
    dictIterator *di;
    dictEntry *de;

    if (c->argc == 1) {
        addReplyMultiBulkLen(c, dictSize(server.commands));
        di = dictGetIterator(server.commands);
        while ((de = dictNext(di)) != NULL) {
            addReplyCommand(c, dictGetVal(de));
        }
        dictReleaseIterator(di);
    } else if (!strcasecmp(c->argv[1]->ptr, "info")) {
        int i;
        addReplyMultiBulkLen(c, c->argc-2);
        for (i = 2; i < c->argc; i++) {
            addReplyCommand(c, dictFetchValue(server.commands, c->argv[i]->ptr));
        }
    } else if (!strcasecmp(c->argv[1]->ptr, "count") && c->argc == 2) {
        addReplyLongLong(c, dictSize(server.commands));
    } else {
        addReplyError(c, "Unknown subcommand or wrong number of arguments.");
        return;
    }
}

/* Convert an amount of bytes into a human readable string in the form
 * of 100B, 2G, 100M, 4K, and so forth. */
void bytesToHuman(char *s, unsigned long long n) {
    double d;

    if (n < 1024) {
        /* Bytes */
        sprintf(s,"%lluB",n);
        return;
    } else if (n < (1024*1024)) {
        d = (double)n/(1024);
        sprintf(s,"%.2fK",d);
    } else if (n < (1024LL*1024*1024)) {
        d = (double)n/(1024*1024);
        sprintf(s,"%.2fM",d);
    } else if (n < (1024LL*1024*1024*1024)) {
        d = (double)n/(1024LL*1024*1024);
        sprintf(s,"%.2fG",d);
    } else if (n < (1024LL*1024*1024*1024*1024)) {
        d = (double)n/(1024LL*1024*1024*1024);
        sprintf(s,"%.2fT",d);
    } else if (n < (1024LL*1024*1024*1024*1024*1024)) {
        d = (double)n/(1024LL*1024*1024*1024*1024);
        sprintf(s,"%.2fP",d);
    } else {
        /* Let's hope we never need this */
        sprintf(s,"%lluB",n);
    }
}

/* Create the string returned by the INFO command. This is decoupled
 * by the INFO command itself as we need to report the same information
 * on memory corruption problems. */
sds genDisqueInfoString(char *section) {
    sds info = sdsempty();
    time_t uptime = server.unixtime-server.stat_starttime;
    int j, numcommands;
    struct rusage self_ru, c_ru;
    unsigned long lol, bib;
    int allsections = 0, defsections = 0;
    int sections = 0;

    if (section == NULL) section = "default";
    allsections = strcasecmp(section,"all") == 0;
    defsections = strcasecmp(section,"default") == 0;

    getrusage(RUSAGE_SELF, &self_ru);
    getrusage(RUSAGE_CHILDREN, &c_ru);
    getClientsMaxBuffers(&lol,&bib);

    /* Server */
    if (allsections || defsections || !strcasecmp(section,"server")) {
        static int call_uname = 1;
        static struct utsname name;

        if (sections++) info = sdscat(info,"\r\n");

        if (call_uname) {
            /* Uname can be slow and is always the same output. Cache it. */
            uname(&name);
            call_uname = 0;
        }

        info = sdscatprintf(info,
            "# Server\r\n"
            "disque_version:%s\r\n"
            "disque_git_sha1:%s\r\n"
            "disque_git_dirty:%d\r\n"
            "disque_build_id:%llx\r\n"
            "os:%s %s %s\r\n"
            "arch_bits:%d\r\n"
            "multiplexing_api:%s\r\n"
            "gcc_version:%d.%d.%d\r\n"
            "process_id:%ld\r\n"
            "run_id:%s\r\n"
            "tcp_port:%d\r\n"
            "uptime_in_seconds:%jd\r\n"
            "uptime_in_days:%jd\r\n"
            "hz:%d\r\n"
            "config_file:%s\r\n",
            DISQUE_VERSION,
            disqueGitSHA1(),
            strtol(disqueGitDirty(),NULL,10) > 0,
            (unsigned long long) disqueBuildId(),
            name.sysname, name.release, name.machine,
            server.arch_bits,
            aeGetApiName(),
#ifdef __GNUC__
            __GNUC__,__GNUC_MINOR__,__GNUC_PATCHLEVEL__,
#else
            0,0,0,
#endif
            (long) getpid(),
            server.runid,
            server.port,
            (intmax_t)uptime,
            (intmax_t)(uptime/(3600*24)),
            server.hz,
            server.configfile ? server.configfile : "");
    }

    /* Clients */
    if (allsections || defsections || !strcasecmp(section,"clients")) {
        if (sections++) info = sdscat(info,"\r\n");
        info = sdscatprintf(info,
            "# Clients\r\n"
            "connected_clients:%lu\r\n"
            "client_longest_output_list:%lu\r\n"
            "client_biggest_input_buf:%lu\r\n"
            "blocked_clients:%d\r\n",
            listLength(server.clients),
            lol, bib,
            server.bpop_blocked_clients);
    }

    /* Memory */
    if (allsections || defsections || !strcasecmp(section,"memory")) {
        char hmem[64];
        char peak_hmem[64];
        size_t zmalloc_used = zmalloc_used_memory();

        /* Peak memory is updated from time to time by serverCron() so it
         * may happen that the instantaneous value is slightly bigger than
         * the peak value. This may confuse users, so we update the peak
         * if found smaller than the current memory usage. */
        if (zmalloc_used > server.stat_peak_memory)
            server.stat_peak_memory = zmalloc_used;

        bytesToHuman(hmem,zmalloc_used);
        bytesToHuman(peak_hmem,server.stat_peak_memory);
        if (sections++) info = sdscat(info,"\r\n");
        info = sdscatprintf(info,
            "# Memory\r\n"
            "used_memory:%zu\r\n"
            "used_memory_human:%s\r\n"
            "used_memory_rss:%zu\r\n"
            "used_memory_peak:%zu\r\n"
            "used_memory_peak_human:%s\r\n"
            "mem_fragmentation_ratio:%.2f\r\n"
            "mem_allocator:%s\r\n",
            zmalloc_used,
            hmem,
            server.resident_set_size,
            server.stat_peak_memory,
            peak_hmem,
            zmalloc_get_fragmentation_ratio(server.resident_set_size),
            ZMALLOC_LIB
            );
    }

    /* Jobs */
    if (allsections || defsections || !strcasecmp(section,"jobs")) {
        if (sections++) info = sdscat(info,"\r\n");
        info = sdscatprintf(info,
            "# Jobs\r\n"
            "registered_jobs:%llu\r\n",
            (unsigned long long) dictSize(server.jobs));
    }

    /* Queues */
    if (allsections || defsections || !strcasecmp(section,"queues")) {
        if (sections++) info = sdscat(info,"\r\n");
        info = sdscatprintf(info,
            "# Queues\r\n"
            "registered_queues:%llu\r\n",
            (unsigned long long) dictSize(server.queues));
    }

    /* Persistence */
    if (allsections || defsections || !strcasecmp(section,"persistence")) {
        if (sections++) info = sdscat(info,"\r\n");
        info = sdscatprintf(info,
            "# Persistence\r\n"
            "loading:%d\r\n"
            "aof_enabled:%d\r\n"
            "aof_rewrite_in_progress:%d\r\n"
            "aof_rewrite_scheduled:%d\r\n"
            "aof_last_rewrite_time_sec:%jd\r\n"
            "aof_current_rewrite_time_sec:%jd\r\n"
            "aof_last_bgrewrite_status:%s\r\n"
            "aof_last_write_status:%s\r\n",
            server.loading,
            server.aof_state != DISQUE_AOF_OFF,
            server.aof_child_pid != -1,
            server.aof_rewrite_scheduled,
            (intmax_t)server.aof_rewrite_time_last,
            (intmax_t)((server.aof_child_pid == -1) ?
                -1 : time(NULL)-server.aof_rewrite_time_start),
            (server.aof_lastbgrewrite_status == DISQUE_OK) ? "ok" : "err",
            (server.aof_last_write_status == DISQUE_OK) ? "ok" : "err");

        if (server.aof_state != DISQUE_AOF_OFF) {
            info = sdscatprintf(info,
                "aof_current_size:%lld\r\n"
                "aof_base_size:%lld\r\n"
                "aof_pending_rewrite:%d\r\n"
                "aof_buffer_length:%zu\r\n"
                "aof_rewrite_buffer_length:%lu\r\n"
                "aof_pending_bio_fsync:%llu\r\n"
                "aof_delayed_fsync:%lu\r\n",
                (long long) server.aof_current_size,
                (long long) server.aof_rewrite_base_size,
                server.aof_rewrite_scheduled,
                sdslen(server.aof_buf),
                aofRewriteBufferSize(),
                bioPendingJobsOfType(DISQUE_BIO_AOF_FSYNC),
                server.aof_delayed_fsync);
        }

        if (server.loading) {
            double perc;
            time_t eta, elapsed;
            off_t remaining_bytes = server.loading_total_bytes-
                                    server.loading_loaded_bytes;

            perc = ((double)server.loading_loaded_bytes /
                   server.loading_total_bytes) * 100;

            elapsed = server.unixtime-server.loading_start_time;
            if (elapsed == 0) {
                eta = 1; /* A fake 1 second figure if we don't have
                            enough info */
            } else {
                eta = (elapsed*remaining_bytes)/server.loading_loaded_bytes;
            }

            info = sdscatprintf(info,
                "loading_start_time:%jd\r\n"
                "loading_total_bytes:%llu\r\n"
                "loading_loaded_bytes:%llu\r\n"
                "loading_loaded_perc:%.2f\r\n"
                "loading_eta_seconds:%jd\r\n",
                (intmax_t) server.loading_start_time,
                (unsigned long long) server.loading_total_bytes,
                (unsigned long long) server.loading_loaded_bytes,
                perc,
                (intmax_t)eta
            );
        }
    }

    /* Stats */
    if (allsections || defsections || !strcasecmp(section,"stats")) {
        if (sections++) info = sdscat(info,"\r\n");
        info = sdscatprintf(info,
            "# Stats\r\n"
            "total_connections_received:%lld\r\n"
            "total_commands_processed:%lld\r\n"
            "instantaneous_ops_per_sec:%lld\r\n"
            "total_net_input_bytes:%lld\r\n"
            "total_net_output_bytes:%lld\r\n"
            "instantaneous_input_kbps:%.2f\r\n"
            "instantaneous_output_kbps:%.2f\r\n"
            "rejected_connections:%lld\r\n"
            "latest_fork_usec:%lld\r\n",
            server.stat_numconnections,
            server.stat_numcommands,
            getInstantaneousMetric(DISQUE_METRIC_COMMAND),
            server.stat_net_input_bytes,
            server.stat_net_output_bytes,
            (float)getInstantaneousMetric(DISQUE_METRIC_NET_INPUT)/1024,
            (float)getInstantaneousMetric(DISQUE_METRIC_NET_OUTPUT)/1024,
            server.stat_rejected_conn,
            server.stat_fork_time);
    }

    /* CPU */
    if (allsections || defsections || !strcasecmp(section,"cpu")) {
        if (sections++) info = sdscat(info,"\r\n");
        info = sdscatprintf(info,
        "# CPU\r\n"
        "used_cpu_sys:%.2f\r\n"
        "used_cpu_user:%.2f\r\n"
        "used_cpu_sys_children:%.2f\r\n"
        "used_cpu_user_children:%.2f\r\n",
        (float)self_ru.ru_stime.tv_sec+(float)self_ru.ru_stime.tv_usec/1000000,
        (float)self_ru.ru_utime.tv_sec+(float)self_ru.ru_utime.tv_usec/1000000,
        (float)c_ru.ru_stime.tv_sec+(float)c_ru.ru_stime.tv_usec/1000000,
        (float)c_ru.ru_utime.tv_sec+(float)c_ru.ru_utime.tv_usec/1000000);
    }

    /* cmdtime */
    if (allsections || !strcasecmp(section,"commandstats")) {
        if (sections++) info = sdscat(info,"\r\n");
        info = sdscatprintf(info, "# Commandstats\r\n");
        numcommands = sizeof(serverCommandTable)/sizeof(struct serverCommand);
        for (j = 0; j < numcommands; j++) {
            struct serverCommand *c = serverCommandTable+j;

            if (!c->calls) continue;
            info = sdscatprintf(info,
                "cmdstat_%s:calls=%lld,usec=%lld,usec_per_call=%.2f\r\n",
                c->name, c->calls, c->microseconds,
                (c->calls == 0) ? 0 : ((float)c->microseconds/c->calls));
        }
    }

    return info;
}

void infoCommand(client *c) {
    char *section = c->argc == 2 ? c->argv[1]->ptr : "default";

    if (c->argc > 2) {
        addReply(c,shared.syntaxerr);
        return;
    }
    addReplyBulkSds(c, genDisqueInfoString(section));
}

void monitorCommand(client *c) {
    /* ignore MONITOR if already slave or in monitor mode */
    if (c->flags & DISQUE_MONITOR) return;

    c->flags |= DISQUE_MONITOR;
    listAddNodeTail(server.monitors,c);
    addReply(c,shared.ok);
}

/* ============================ Maxmemory directive  ======================== */

/* freeMemoryIfNeeded() gets called when 'maxmemory' is set on the config
 * file to limit the max memory used by the server, before processing a
 * command.
 *
 * The goal of the function is to free enough memory to keep Disque under the
 * configured memory limit.
 *
 * The function starts calculating how many bytes should be freed to keep
 * Disque under the limit, and enters a loop selecting the best keys to
 * evict accordingly to the configured policy.
 *
 * If all the bytes needed to return back under the limit were freed the
 * function returns DISQUE_OK, otherwise DISQUE_ERR is returned, and the caller
 * should block the execution of commands that will result in more memory
 * used by the server. */

#define ACK_EVICTION_SAMPLE_SIZE 16

int freeMemoryIfNeeded(void) {
    size_t mem_used, mem_tofree, mem_freed, mem_target;
    mstime_t latency;

    /* We start to reclaim memory only at memory warning 2 or greater, that is
     * when 95% of maxmemory is reached. */
    if (getMemoryWarningLevel() < 2) return DISQUE_OK;

    if (server.maxmemory_policy == DISQUE_MAXMEMORY_NO_EVICTION)
        return DISQUE_ERR; /* We need to free memory, but policy forbids. */

    /* Compute how much memory we need to free. */
    mem_used = zmalloc_used_memory();
    mem_target = server.maxmemory / 100 * 95;

    /* The following check is not actaully needed since we already checked
     * that getMemoryWarningLevel() returned 2 or greater, but it is safer
     * to have given that we are workign with unsigned integers to compute
     * mem_tofree. */
    if (mem_used <= mem_target) return DISQUE_OK;

    /* The eviction loop: for up to 2 milliseconds we try to reclaim memory
     * as long we are able to make progresses, otherwise we just stop ASAP. */
    mem_tofree = mem_used - mem_target;
    mem_freed = 0;
    latencyStartMonitor(latency);
    while (mem_freed < mem_tofree) {
        int objects_freed = 0;
        int count, j;
        long long delta;
        dictEntry *des[ACK_EVICTION_SAMPLE_SIZE];

        count = dictGetSomeKeys(server.jobs, des, ACK_EVICTION_SAMPLE_SIZE);
        delta = (long long) zmalloc_used_memory();
        for (j = 0; j < count; j++) {
            job *job = dictGetKey(des[j]);
            if (job->state == JOB_STATE_ACKED) {
                unregisterJob(job);
                freeJob(job);
                objects_freed++;
            }
        }
        delta -= (long long) zmalloc_used_memory();
        mem_freed += delta;

        /* If no object was freed in the latest loop or we are here for
         * more than 1 or 2 milliseconds, return to the caller with a failure
         * return value. */
        if (!objects_freed || (mstime() - latency) > 1) {
            latencyEndMonitor(latency);
            latencyAddSampleIfNeeded("eviction-cycle",latency);
            return DISQUE_ERR; /* nothing to free... */
        }
    }
    latencyEndMonitor(latency);
    latencyAddSampleIfNeeded("eviction-cycle",latency);
    return DISQUE_OK;
}

/* Get the memory warning level:
 *
 * 0 - No memory warning.
 * 1 - Over 75% of maxmemory setting.
 * 2 - Over 95% of maxmemory setting.
 * 3 - Over 95% of maxmemory setting and RSS over 100% of maxmemory setting.
 *
 * The server may change behavior depending on the memory warning level.
 * For example at warning >= 1, new jobs are only replicated to
 * external nodes and a localy copy is not retained. */
int getMemoryWarningLevel(void) {
    size_t mem_used = zmalloc_used_memory();

    if (mem_used > server.maxmemory / 100 * 95 &&
        mem_used > server.resident_set_size) return 3;
    if (mem_used > server.maxmemory / 100 * 95) return 2;
    if (mem_used > server.maxmemory / 100 * 75) return 1;
    return 0;
}

/* =================================== Main! ================================ */

#ifdef __linux__
int linuxOvercommitMemoryValue(void) {
    FILE *fp = fopen("/proc/sys/vm/overcommit_memory","r");
    char buf[64];

    if (!fp) return -1;
    if (fgets(buf,64,fp) == NULL) {
        fclose(fp);
        return -1;
    }
    fclose(fp);

    return atoi(buf);
}

void linuxOvercommitMemoryWarning(void) {
    if (linuxOvercommitMemoryValue() == 0) {
        serverLog(DISQUE_WARNING,"WARNING overcommit_memory is set to 0! Background save may fail under low memory condition. To fix this issue add 'vm.overcommit_memory = 1' to /etc/sysctl.conf and then reboot or run the command 'sysctl vm.overcommit_memory=1' for this to take effect.");
    }
}
#endif /* __linux__ */

void createPidFile(void) {
    /* Try to write the pid file in a best-effort way. */
    FILE *fp = fopen(server.pidfile,"w");
    if (fp) {
        fprintf(fp,"%d\n",(int)getpid());
        fclose(fp);
    }
}

void daemonize(void) {
    int fd;

    if (fork() != 0) exit(0); /* parent exits */
    setsid(); /* create a new session */

    /* Every output goes to /dev/null. If Disque is daemonized but
     * the 'logfile' is set to 'stdout' in the configuration file
     * it will not log at all. */
    if ((fd = open("/dev/null", O_RDWR, 0)) != -1) {
        dup2(fd, STDIN_FILENO);
        dup2(fd, STDOUT_FILENO);
        dup2(fd, STDERR_FILENO);
        if (fd > STDERR_FILENO) close(fd);
    }
}

void version(void) {
    printf("Disque server v=%s sha=%s:%d malloc=%s bits=%d build=%llx\n",
        DISQUE_VERSION,
        disqueGitSHA1(),
        atoi(disqueGitDirty()) > 0,
        ZMALLOC_LIB,
        sizeof(long) == 4 ? 32 : 64,
        (unsigned long long) disqueBuildId());
    exit(0);
}

void usage(void) {
    fprintf(stderr,"Usage: ./disque-server [/path/to/disque.conf] [options]\n");
    fprintf(stderr,"       ./disque-server - (read config from stdin)\n");
    fprintf(stderr,"       ./disque-server -v or --version\n");
    fprintf(stderr,"       ./disque-server -h or --help\n");
    fprintf(stderr,"       ./disque-server --test-memory <megabytes>\n\n");
    fprintf(stderr,"Examples:\n");
    fprintf(stderr,"       ./disque-server (run the server with default conf)\n");
    fprintf(stderr,"       ./disque-server /etc/disque/7711.conf\n");
    fprintf(stderr,"       ./disque-server --port 7777\n");
    fprintf(stderr,"       ./disque-server --port 7777 --slaveof 127.0.0.1 8888\n");
    fprintf(stderr,"       ./disque-server /etc/mydisque.conf --loglevel verbose\n\n");
    exit(1);
}

void disqueAsciiArt(void) {
#include "asciilogo.h"
    char *buf = zmalloc(1024*16);

    if (server.syslog_enabled) {
        serverLog(DISQUE_NOTICE,
            "Disque %s (%s/%d) %s bit, port %d, pid %ld ready to start.",
            DISQUE_VERSION,
            disqueGitSHA1(),
            strtol(disqueGitDirty(),NULL,10) > 0,
            (sizeof(long) == 8) ? "64" : "32",
            server.port,
            (long) getpid()
        );
    } else {
        snprintf(buf,1024*16,ascii_logo,
            DISQUE_VERSION,
            disqueGitSHA1(),
            strtol(disqueGitDirty(),NULL,10) > 0,
            (sizeof(long) == 8) ? "64" : "32",
            server.port,
            (long) getpid()
        );
        serverLogRaw(DISQUE_NOTICE|DISQUE_LOG_RAW,buf);
    }
    zfree(buf);
}

static void sigShutdownHandler(int sig) {
    char *msg;

    switch (sig) {
    case SIGINT:
        msg = "Received SIGINT scheduling shutdown...";
        break;
    case SIGTERM:
        msg = "Received SIGTERM scheduling shutdown...";
        break;
    default:
        msg = "Received shutdown signal, scheduling shutdown...";
    };

    /* SIGINT is often delivered via Ctrl+C in an interactive session.
     * If we receive the signal the second time, we interpret this as
     * the user really wanting to quit ASAP without waiting to persist
     * on disk. */
    if (server.shutdown_asap && sig == SIGINT) {
        serverLogFromHandler(DISQUE_WARNING, "You insist... exiting now.");
        exit(1); /* Exit with an error since this was not a clean shutdown. */
    } else if (server.loading) {
        exit(0);
    }

    serverLogFromHandler(DISQUE_WARNING, msg);
    server.shutdown_asap = 1;
}

void setupSignalHandlers(void) {
    struct sigaction act;

    /* When the SA_SIGINFO flag is set in sa_flags then sa_sigaction is used.
     * Otherwise, sa_handler is used. */
    sigemptyset(&act.sa_mask);
    act.sa_flags = 0;
    act.sa_handler = sigShutdownHandler;
    sigaction(SIGTERM, &act, NULL);
    sigaction(SIGINT, &act, NULL);

#ifdef HAVE_BACKTRACE
    sigemptyset(&act.sa_mask);
    act.sa_flags = SA_NODEFER | SA_RESETHAND | SA_SIGINFO;
    act.sa_sigaction = sigsegvHandler;
    sigaction(SIGSEGV, &act, NULL);
    sigaction(SIGBUS, &act, NULL);
    sigaction(SIGFPE, &act, NULL);
    sigaction(SIGILL, &act, NULL);
#endif
    return;
}

void memtest(size_t megabytes, int passes);

/* Function called at startup to load RDB or AOF file in memory. */
void loadDataFromDisk(void) {
    long long start = ustime();
    if (server.aof_state == DISQUE_AOF_ON || server.aof_enqueue_jobs_once) {
        if (loadAppendOnlyFile(server.aof_filename) == DISQUE_OK)
            serverLog(DISQUE_NOTICE,"DB loaded from append only file: %.3f seconds",(float)(ustime()-start)/1000000);

        /* Rewrite aof-enqueue-jobs-once setting it to no if enabled: this
         * option has the special property of auto-turning itself off. */
        if (server.aof_enqueue_jobs_once && server.configfile) {
            server.aof_enqueue_jobs_once = 0;
            if (rewriteConfig(server.configfile) == -1) {
                serverLog(DISQUE_WARNING,
                    "CONFIG REWRITE failed "
                    "(executed to turn off aof-enqueue-jobs-once): %s",
                    strerror(errno));
            }
        }
    }
}

void serverOutOfMemoryHandler(size_t allocation_size) {
    serverLog(DISQUE_WARNING,"Out Of Memory allocating %zu bytes!",
        allocation_size);
    serverPanic("Disque aborting for OUT OF MEMORY");
}

void serverSetProcTitle(char *title) {
#ifdef USE_SETPROCTITLE
    setproctitle("%s %s:%d",
        title,
        server.bindaddr_count ? server.bindaddr[0] : "*",
        server.port);
#else
    DISQUE_NOTUSED(title);
#endif
}

int main(int argc, char **argv) {
    struct timeval tv;

    /* We need to initialize our libraries, and the server configuration. */
#ifdef INIT_SETPROCTITLE_REPLACEMENT
    spt_init(argc, argv);
#endif
    setlocale(LC_COLLATE,"");
    zmalloc_enable_thread_safeness();
    zmalloc_set_oom_handler(serverOutOfMemoryHandler);
    srand(time(NULL)^getpid());
    gettimeofday(&tv,NULL);
    dictSetHashFunctionSeed(tv.tv_sec^tv.tv_usec^getpid());
    initServerConfig();

    if (argc >= 2) {
        int j = 1; /* First option to parse in argv[] */
        sds options = sdsempty();
        char *configfile = NULL;

        /* Handle special options --help and --version */
        if (strcmp(argv[1], "-v") == 0 ||
            strcmp(argv[1], "--version") == 0) version();
        if (strcmp(argv[1], "--help") == 0 ||
            strcmp(argv[1], "-h") == 0) usage();
        if (strcmp(argv[1], "--test-memory") == 0) {
            if (argc == 3) {
                memtest(atoi(argv[2]),50);
                exit(0);
            } else {
                fprintf(stderr,"Please specify the amount of memory to test in megabytes.\n");
                fprintf(stderr,"Example: ./disque-server --test-memory 4096\n\n");
                exit(1);
            }
        }

        /* First argument is the config file name? */
        if (argv[j][0] != '-' || argv[j][1] != '-')
            configfile = argv[j++];
        /* All the other options are parsed and conceptually appended to the
         * configuration file. For instance --port 6380 will generate the
         * string "port 6380\n" to be parsed after the actual file name
         * is parsed, if any. */
        while(j != argc) {
            if (argv[j][0] == '-' && argv[j][1] == '-') {
                /* Option name */
                if (sdslen(options)) options = sdscat(options,"\n");
                options = sdscat(options,argv[j]+2);
                options = sdscat(options," ");
            } else {
                /* Option argument */
                options = sdscatrepr(options,argv[j],strlen(argv[j]));
                options = sdscat(options," ");
            }
            j++;
        }
        if (configfile) server.configfile = getAbsolutePath(configfile);
        loadServerConfig(configfile,options);
        sdsfree(options);
    } else {
        serverLog(DISQUE_WARNING, "Warning: no config file specified, using the default config. In order to specify a config file use %s /path/to/disque.conf", argv[0]);
    }
    if (server.daemonize) daemonize();
    initServer();
    if (server.daemonize) createPidFile();
    serverSetProcTitle(argv[0]);
    disqueAsciiArt();

    /* Things not needed when running in Sentinel mode. */
    serverLog(DISQUE_WARNING,"Server started, Disque version " DISQUE_VERSION);
#ifdef __linux__
    linuxOvercommitMemoryWarning();
#endif
    checkTcpBacklogSettings();
    loadDataFromDisk();
    if (server.ipfd_count > 0)
        serverLog(DISQUE_NOTICE,"The server is now ready to accept connections on port %d", server.port);
    if (server.sofd > 0)
        serverLog(DISQUE_NOTICE,"The server is now ready to accept connections at %s", server.unixsocket);

    /* Warning the user about suspicious maxmemory setting. */
    if (server.maxmemory > 0 && server.maxmemory < 1024*1024) {
        serverLog(DISQUE_WARNING,"WARNING: You specified a maxmemory value that is less than 1MB (current value is %llu bytes). Are you sure this is what you really want?", server.maxmemory);
    }

    aeSetBeforeSleepProc(server.el,beforeSleep);
    /* Make sure to do a cron run before 1st client is served, so that we
     * can do periodic tasks there that we can assume to always be executed
     * at least once before the server starts serving queries. */
    serverCron(NULL,0,NULL);
    aeMain(server.el);
    aeDeleteEventLoop(server.el);
    return 0;
}

/* The End */<|MERGE_RESOLUTION|>--- conflicted
+++ resolved
@@ -138,13 +138,10 @@
     /* Queues */
     {"qlen",qlenCommand,2,"rF",0,NULL,0,0,0,0,0},
     {"qpeek",qpeekCommand,3,"r",0,NULL,0,0,0,0,0},
-<<<<<<< HEAD
-    {"qscan",qscanCommand,-1,"r",0,NULL,0,0,0,0,0}
-=======
+    {"qscan",qscanCommand,-1,"r",0,NULL,0,0,0,0,0},
     {"enqueue",enqueueCommand,-1,"mwF",0,NULL,0,0,0,0,0},
     {"dequeue",dequeueCommand,-1,"wF",0,NULL,0,0,0,0,0},
     {"working",workingCommand,2,"wF",0,NULL,0,0,0,0,0}
->>>>>>> db36acd7
 };
 
 /*============================ Utility functions ============================ */
