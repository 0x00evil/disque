--- conflicted
+++ resolved
@@ -791,7 +791,6 @@
     setDeferredMultiBulkLength(c,deflen,returned);
 }
 
-<<<<<<< HEAD
 /* QSCAN [<cursor>] [COUNT <count>] [BLOCKING] [MINLEN <len>] [MAXLEN <len>]
  * [IMPORTRATE <rate>]
  *
@@ -916,7 +915,8 @@
         listDelNode(list, node);
     }
     listRelease(list);
-=======
+}
+
 /* WORKING job-id
  *
  * If the job is queued, remove it from queue and change state to active.
@@ -964,5 +964,4 @@
                          randomTimeError(DISQUE_TIME_ERR));
     clusterBroadcastWorking(job);
     addReplyLongLong(c,job->retry);
->>>>>>> db36acd7
 }